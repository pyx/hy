# Copyright (c) 2013 Paul Tagliamonte <paultag@debian.org>
#
# Permission is hereby granted, free of charge, to any person obtaining a
# copy of this software and associated documentation files (the "Software"),
# to deal in the Software without restriction, including without limitation
# the rights to use, copy, modify, merge, publish, distribute, sublicense,
# and/or sell copies of the Software, and to permit persons to whom the
# Software is furnished to do so, subject to the following conditions:
#
# The above copyright notice and this permission notice shall be included in
# all copies or substantial portions of the Software.
#
# THE SOFTWARE IS PROVIDED "AS IS", WITHOUT WARRANTY OF ANY KIND, EXPRESS OR
# IMPLIED, INCLUDING BUT NOT LIMITED TO THE WARRANTIES OF MERCHANTABILITY,
# FITNESS FOR A PARTICULAR PURPOSE AND NONINFRINGEMENT.  IN NO EVENT SHALL
# THE AUTHORS OR COPYRIGHT HOLDERS BE LIABLE FOR ANY CLAIM, DAMAGES OR OTHER
# LIABILITY, WHETHER IN AN ACTION OF CONTRACT, TORT OR OTHERWISE, ARISING
# FROM, OUT OF OR IN CONNECTION WITH THE SOFTWARE OR THE USE OR OTHER
# DEALINGS IN THE SOFTWARE.

from hy.models.expression import HyExpression
from hy.models.string import HyString
from hy.models.list import HyList

from collections import defaultdict

_hy_macros = defaultdict(dict)


def macro(name):
    def _(fn):
        module_name = fn.__module__
        if module_name.startswith("hy.core"):
            module_name = None
        _hy_macros[module_name][name] = fn
        return fn
    return _


def require(source_module_name, target_module_name):
    macros = _hy_macros[source_module_name]
    refs = _hy_macros[target_module_name]
    for name, macro in macros.items():
        refs[name] = macro


def process(tree, module_name):
    if isinstance(tree, HyExpression):
        fn = tree[0]
        if fn in ("quote", "quasiquote"):
            return tree
        ntree = HyExpression([fn] + [process(x, module_name) for x in tree[1:]])
        ntree.replace(tree)

        if isinstance(fn, HyString):
            m = _hy_macros[module_name].get(fn)
            if m is None:
                m = _hy_macros[None].get(fn)
            if m is not None:
                obj = m(*ntree[1:])
                obj.replace(tree)
                return obj

        ntree.replace(tree)
        return ntree

<<<<<<< HEAD
    if isinstance(tree, HyDict):
        obj = HyDict(dict((process(x, module_name),
                           process(tree[x], module_name))
                          for x in tree))
        obj.replace(tree)
        return obj

    if isinstance(tree, HyList):
        obj = HyList([process(x, module_name) for x in tree])  # NOQA
=======
    if isinstance(tree, HyList):
        obj = tree.__class__([process(x) for x in tree])  # NOQA
>>>>>>> c0fd4162
        # flake8 thinks we're redefining from 52.
        obj.replace(tree)
        return obj

    if isinstance(tree, list):
        return [process(x, module_name) for x in tree]

    return tree<|MERGE_RESOLUTION|>--- conflicted
+++ resolved
@@ -64,20 +64,8 @@
         ntree.replace(tree)
         return ntree
 
-<<<<<<< HEAD
-    if isinstance(tree, HyDict):
-        obj = HyDict(dict((process(x, module_name),
-                           process(tree[x], module_name))
-                          for x in tree))
-        obj.replace(tree)
-        return obj
-
     if isinstance(tree, HyList):
-        obj = HyList([process(x, module_name) for x in tree])  # NOQA
-=======
-    if isinstance(tree, HyList):
-        obj = tree.__class__([process(x) for x in tree])  # NOQA
->>>>>>> c0fd4162
+        obj = tree.__class__([process(x, module_name) for x in tree])  # NOQA
         # flake8 thinks we're redefining from 52.
         obj.replace(tree)
         return obj
