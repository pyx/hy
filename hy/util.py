# Copyright (c) 2013 Paul Tagliamonte <paultag@debian.org>
#
# Permission is hereby granted, free of charge, to any person obtaining a
# copy of this software and associated documentation files (the "Software"),
# to deal in the Software without restriction, including without limitation
# the rights to use, copy, modify, merge, publish, distribute, sublicense,
# and/or sell copies of the Software, and to permit persons to whom the
# Software is furnished to do so, subject to the following conditions:
#
# The above copyright notice and this permission notice shall be included in
# all copies or substantial portions of the Software.
#
# THE SOFTWARE IS PROVIDED "AS IS", WITHOUT WARRANTY OF ANY KIND, EXPRESS OR
# IMPLIED, INCLUDING BUT NOT LIMITED TO THE WARRANTIES OF MERCHANTABILITY,
# FITNESS FOR A PARTICULAR PURPOSE AND NONINFRINGEMENT.  IN NO EVENT SHALL
# THE AUTHORS OR COPYRIGHT HOLDERS BE LIABLE FOR ANY CLAIM, DAMAGES OR OTHER
# LIABILITY, WHETHER IN AN ACTION OF CONTRACT, TORT OR OTHERWISE, ARISING
# FROM, OUT OF OR IN CONNECTION WITH THE SOFTWARE OR THE USE OR OTHER
# DEALINGS IN THE SOFTWARE.

<<<<<<< HEAD
import ast
=======
import sys


if sys.version_info[0] >= 3:
    str_type = str
else:
    str_type = unicode
>>>>>>> 1295369e


def flatten_literal_list(entry):
    for e in entry:
        if type(e) == list:
            for x in flatten_literal_list(e):
                yield x  # needs more yield-from
        else:
            yield e


def dump(node, annotate_fields=True, include_attributes=False, indent='  '):
    """
    Return a formatted dump of the tree in *node*.  This is mainly useful for
    debugging purposes.  The returned string will show the names and the values
    for fields.  This makes the code impossible to evaluate, so if evaluation is
    wanted *annotate_fields* must be set to False.  Attributes such as line
    numbers and column offsets are not dumped by default.  If this is wanted,
    *include_attributes* can be set to True.

    Original author: Alex Leone (acleone ~AT~ gmail.com), 2010-01-30
    """
    def _format(node, level=0):
        if isinstance(node, ast.AST):
            fields = [(a, _format(b, level)) for a, b in ast.iter_fields(node)]
            if include_attributes and node._attributes:
                fields.extend([(a, _format(getattr(node, a), level))
                               for a in node._attributes])
            return ''.join([
                node.__class__.__name__,
                '(',
                ', '.join(('%s=%s' % field for field in fields)
                           if annotate_fields else
                           (b for a, b in fields)),
                ')'])
        elif isinstance(node, list):
            lines = ['[']
            lines.extend((indent * (level + 2) + _format(x, level + 2) + ','
                         for x in node))
            if len(lines) > 1:
                lines.append(indent * (level + 1) + ']')
            else:
                lines[-1] += ']'
            return '\n'.join(lines)
        return repr(node)
    if not isinstance(node, ast.AST):
        raise TypeError('expected AST, got %r' % node.__class__.__name__)
    return _format(node)<|MERGE_RESOLUTION|>--- conflicted
+++ resolved
@@ -18,9 +18,7 @@
 # FROM, OUT OF OR IN CONNECTION WITH THE SOFTWARE OR THE USE OR OTHER
 # DEALINGS IN THE SOFTWARE.
 
-<<<<<<< HEAD
 import ast
-=======
 import sys
 
 
@@ -28,7 +26,6 @@
     str_type = str
 else:
     str_type = unicode
->>>>>>> 1295369e
 
 
 def flatten_literal_list(entry):
