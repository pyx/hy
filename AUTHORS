--- conflicted
+++ resolved
@@ -75,8 +75,5 @@
 * Sergey Sobko <s.sobko@profitware.ru>
 * Philip Xu <pyx@xrefactor.com>
 * Charles de Lacombe <ealhad@mail.com>
-<<<<<<< HEAD
-* Kai Lüke <kailueke@riseup.net>
-=======
 * John Patterson <john@johnppatterson.com>
->>>>>>> 13170f8e
+* Kai Lüke <kailueke@riseup.net>