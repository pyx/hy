--- conflicted
+++ resolved
@@ -554,6 +554,7 @@
                  (do)
                  (do)
                  ((fn [] 1))))))
+
 
 (defn test-keyword []
   "NATIVE: test if keywords are recognised"
@@ -594,6 +595,7 @@
   (setv x (quote 42))
   (assert (= x (eval x))))
 
+
 (defn test-import-syntax []
   "NATIVE: test the import syntax."
 
@@ -622,16 +624,15 @@
   (assert (= op.dirname dirname))
   (assert (= dn dirname)))
 
-<<<<<<< HEAD
+
 (defn test-lambda-keyword-lists []
   "NATIVE: test lambda keyword lists"
   (defn foo (x &rest xs &kwargs kw) [x xs kw])
-  (assert (= (foo 10 20 30) [10, (20, 30), {}])))
-=======
+  (assert (= (foo 10 20 30) [10 (, 20 30) {}])))
+
 
 (defn test-quoted-hoistable []
   "NATIVE: test quoted hoistable"
   (setf f (quote (if true true true)))
   (assert (= (car f) "if"))
-  (assert (= (cdr f) (quote (true true true)))))
->>>>>>> 55ed7cee
+  (assert (= (cdr f) (quote (true true true)))))