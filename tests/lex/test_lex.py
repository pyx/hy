--- conflicted
+++ resolved
@@ -20,12 +20,9 @@
 
 from hy.models.expression import HyExpression
 from hy.models.integer import HyInteger
-<<<<<<< HEAD
 from hy.models.lambdalist import HyLambdaListKeyword
-=======
 from hy.models.float import HyFloat
 from hy.models.complex import HyComplex
->>>>>>> 1295369e
 from hy.models.symbol import HySymbol
 from hy.models.string import HyString
 from hy.models.dict import HyDict
@@ -83,14 +80,13 @@
     assert objs == [HyExpression([HySymbol("foo"), HyInteger(2)])]
 
 
-<<<<<<< HEAD
 def test_lex_lambda_list_keyword():
     """ Make sure expressions can produce lambda list keywords """
     objs = tokenize("(x &rest xs)")
     assert objs == [HyExpression([HySymbol("x"),
                                   HyLambdaListKeyword("&rest"),
                                   HySymbol("xs")])]
-=======
+
 def test_lex_symbols():
     """ Make sure that symbols are valid expressions"""
     objs = tokenize("foo ")
@@ -127,7 +123,6 @@
     assert objs == [HyExpression([HySymbol("foo"), HyComplex(-0.5j)])]
     objs = tokenize("(foo 1.e7j)")
     assert objs == [HyExpression([HySymbol("foo"), HyComplex(1.e7j)])]
->>>>>>> 1295369e
 
 
 def test_lex_line_counting():
